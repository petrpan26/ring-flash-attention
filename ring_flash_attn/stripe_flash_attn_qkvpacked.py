import torch
import torch.distributed as dist
from flash_attn.flash_attn_interface import _flash_attn_forward, _flash_attn_backward
from .utils import RingComm, update_out_and_lse


def stripe_flash_attn_forward(
    process_group,
    q: torch.Tensor,
    k: torch.Tensor,
    v: torch.Tensor,
    softmax_scale,
    dropout_p=0,
    causal=True,
    window_size=(-1, -1),
    alibi_slopes=None,
    deterministic=False,
):
    assert (
        causal
    ), "stripe flash attn only supports causal attention, if not causal, ring flash attn instead"
    comm = RingComm(process_group)

    out = None
    lse = None

    next_k, next_v = None, None

    for step in range(comm.world_size):
        if step + 1 != comm.world_size:
            next_k: torch.Tensor = comm.send_recv(k, next_k)
            next_v: torch.Tensor = comm.send_recv(v, next_v)
            comm.commit()

        if step <= comm.rank:
            block_out, _, _, _, _, block_lse, _, _ = _flash_attn_forward(
                q,
                k,
                v,
                dropout_p,
                softmax_scale,
                causal=causal,
                window_size=window_size,
                alibi_slopes=alibi_slopes,
                return_softmax=True and dropout_p > 0,
            )
            out, lse = update_out_and_lse(out, lse, block_out, block_lse)
        else:
            block_out, _, _, _, _, block_lse, _, _ = _flash_attn_forward(
<<<<<<< HEAD
                q[:, 1:],
                k[:, :-1],
                v[:, :-1],
=======
                q[
                    :,
                    1:,
                ],
                k[
                    :,
                    :-1,
                ],
                v[
                    :,
                    :-1,
                ],
>>>>>>> 1cad3209
                dropout_p,
                softmax_scale,
                causal=causal,
                window_size=window_size,
                alibi_slopes=alibi_slopes,
                return_softmax=True and dropout_p > 0,
            )
            out, lse = update_out_and_lse(
                out, lse, block_out, block_lse, slice_=(slice(None), slice(1, None))
            )

        if step + 1 != comm.world_size:
            comm.wait()
            k = next_k
            v = next_v
    lse = lse.squeeze(dim=-1).transpose(1, 2)
    return out.to(q.dtype), lse


def stripe_flash_attn_backward(
    process_group,
    dout,
    q,
    k,
    v,
    out,
    softmax_lse,
    softmax_scale,
    dropout_p=0,
    causal=True,
    window_size=(-1, -1),
    alibi_slopes=None,
    deterministic=False,
):
    assert (
        causal
    ), "stripe flash attn only supports causal attention, if not causal, ring flash attn instead"
    kv_comm = RingComm(process_group)
    d_kv_comm = RingComm(process_group)
    dq, dk, dv = None, None, None
    next_dk, next_dv = None, None
    next_k, next_v = None, None

    block_dq_buffer = torch.empty(q.shape, dtype=q.dtype, device=q.device)
    block_dk_buffer = torch.empty(k.shape, dtype=k.dtype, device=k.device)
    block_dv_buffer = torch.empty(v.shape, dtype=v.dtype, device=v.device)
    for step in range(kv_comm.world_size):
        if step + 1 != kv_comm.world_size:
            next_k = kv_comm.send_recv(k, next_k)
            next_v = kv_comm.send_recv(v, next_v)
            kv_comm.commit()

        shift_causal = step > kv_comm.rank
        softmax_lse_1 = None
        if not shift_causal:
            _flash_attn_backward(
                dout,
                q,
                k,
                v,
                out,
                softmax_lse,
                block_dq_buffer,
                block_dk_buffer,
                block_dv_buffer,
                dropout_p,
                softmax_scale,
                causal,
                window_size,
                alibi_slopes,
                deterministic,
                rng_state=None,
            )
        else:
            if softmax_lse_1 is None:
                # lazy init, since the last rank does not need softmax_lse_1
                softmax_lse_1 = softmax_lse[:, :, 1:].contiguous()
            _flash_attn_backward(
                dout[:, 1:],
                q[:, 1:],
                k[:, :-1],
                v[:, :-1],
                out[:, 1:],
                softmax_lse_1,
                block_dq_buffer[:, 1:],
                block_dk_buffer[:, :-1],
                block_dv_buffer[:, :-1],
                dropout_p,
                softmax_scale,
                causal,
                window_size,
                alibi_slopes,
                deterministic,
                rng_state=None,
            )

        if dq is None:
            dq = block_dq_buffer.to(torch.float32)
            dk = block_dk_buffer.to(torch.float32)
            dv = block_dv_buffer.to(torch.float32)
        else:
            if not shift_causal:
                dq += block_dq_buffer
            else:
                dq[:, 1:] += block_dq_buffer[:, 1:]
            d_kv_comm.wait()
            if not shift_causal:
                dk = block_dk_buffer + next_dk
                dv = block_dv_buffer + next_dv
            else:
                dk = next_dk
                dv = next_dv
                dk[:, :-1] += block_dk_buffer[:, :-1]
                dv[:, :-1] += block_dv_buffer[:, :-1]

        if step + 1 != kv_comm.world_size:
            kv_comm.wait()
            k = next_k
            v = next_v

        next_dk = d_kv_comm.send_recv(dk, next_dk)
        next_dv = d_kv_comm.send_recv(dv, next_dv)
        d_kv_comm.commit()

    d_kv_comm.wait()

    return dq.to(q.dtype), next_dk.to(q.dtype), next_dv.to(q.dtype)


class StripeFlashAttnQKVPackedFunc(torch.autograd.Function):
    @staticmethod
    def forward(
        ctx,
        qkv,
        dropout_p,
        softmax_scale,
        causal,
        window_size,
        alibi_slopes,
        deterministic,
        return_softmax,
        group,
    ):
        if softmax_scale is None:
            softmax_scale = qkv.shape[-1] ** (-0.5)

        assert alibi_slopes is None
        q = qkv[:, :, 0]
        k = qkv[:, :, 1].contiguous()
        v = qkv[:, :, 2].contiguous()
        out, softmax_lse = stripe_flash_attn_forward(
            group,
            q,
            k,
            v,
            softmax_scale=softmax_scale,
            dropout_p=dropout_p,
            causal=causal,
            window_size=window_size,
            alibi_slopes=alibi_slopes,
            deterministic=False,
        )
        # this should be out_padded
        ctx.save_for_backward(q, k, v, out, softmax_lse)
        ctx.dropout_p = dropout_p
        ctx.softmax_scale = softmax_scale
        ctx.causal = causal
        ctx.window_size = window_size
        ctx.alibi_slopes = alibi_slopes
        ctx.deterministic = deterministic
        ctx.group = group
        return out if not return_softmax else (out, softmax_lse, None)

    @staticmethod
    def backward(ctx, dout, *args):
        q, k, v, out, softmax_lse = ctx.saved_tensors
        dq, dk, dv = stripe_flash_attn_backward(
            ctx.group,
            dout,
            q,
            k,
            v,
            out,
            softmax_lse,
            softmax_scale=ctx.softmax_scale,
            dropout_p=ctx.dropout_p,
            causal=ctx.causal,
            window_size=ctx.window_size,
            alibi_slopes=ctx.alibi_slopes,
            deterministic=ctx.deterministic,
        )
        dqkv = torch.stack([dq, dk, dv], dim=2)
        dqkv = dqkv[..., : dout.shape[-1]]  # We could have padded the head dimension
        return dqkv, None, None, None, None, None, None, None, None


def stripe_flash_attn_qkvpacked_func(
    qkv,
    dropout_p=0.0,
    softmax_scale=None,
    causal=False,
    window_size=(-1, -1),  # -1 means infinite context window
    alibi_slopes=None,
    deterministic=False,
    return_attn_probs=False,
    group=None,
):
    return StripeFlashAttnQKVPackedFunc.apply(
        qkv,
        dropout_p,
        softmax_scale,
        causal,
        window_size,
        alibi_slopes,
        deterministic,
        return_attn_probs,
        group,
    )<|MERGE_RESOLUTION|>--- conflicted
+++ resolved
@@ -47,24 +47,9 @@
             out, lse = update_out_and_lse(out, lse, block_out, block_lse)
         else:
             block_out, _, _, _, _, block_lse, _, _ = _flash_attn_forward(
-<<<<<<< HEAD
                 q[:, 1:],
                 k[:, :-1],
                 v[:, :-1],
-=======
-                q[
-                    :,
-                    1:,
-                ],
-                k[
-                    :,
-                    :-1,
-                ],
-                v[
-                    :,
-                    :-1,
-                ],
->>>>>>> 1cad3209
                 dropout_p,
                 softmax_scale,
                 causal=causal,
